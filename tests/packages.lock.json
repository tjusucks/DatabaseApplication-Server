{
  "version": 1,
  "dependencies": {
    "net9.0": {
      "coverlet.collector": {
        "type": "Direct",
        "requested": "[6.0.2, )",
        "resolved": "6.0.2",
        "contentHash": "bJShQ6uWRTQ100ZeyiMqcFlhP7WJ+bCuabUs885dJiBEzMsJMSFr7BOyeCw4rgvQokteGi5rKQTlkhfQPUXg2A=="
      },
      "Microsoft.AspNetCore.Mvc.Abstractions": {
        "type": "Direct",
        "requested": "[2.2.0, )",
        "resolved": "2.2.0",
        "contentHash": "ET6uZpfVbGR1NjCuLaLy197cQ3qZUjzl7EG5SL4GfJH/c9KRE89MMBrQegqWsh0w1iRUB/zQaK0anAjxa/pz4g==",
        "dependencies": {
          "Microsoft.AspNetCore.Routing.Abstractions": "2.2.0",
          "Microsoft.Net.Http.Headers": "2.2.0"
        }
      },
      "Microsoft.AspNetCore.Mvc.Core": {
        "type": "Direct",
        "requested": "[2.2.5, )",
        "resolved": "2.2.5",
        "contentHash": "/8sr8ixIUD57UFwUntha9bOwex7/AkZfdk1f9oNJG1Ek7p/uuKVa7fuHmYZpQOf35Oxrt+2Ku4WPwMSbNxOuWg==",
        "dependencies": {
          "Microsoft.AspNetCore.Authentication.Core": "2.2.0",
          "Microsoft.AspNetCore.Authorization.Policy": "2.2.0",
          "Microsoft.AspNetCore.Hosting.Abstractions": "2.2.0",
          "Microsoft.AspNetCore.Http": "2.2.0",
          "Microsoft.AspNetCore.Http.Extensions": "2.2.0",
          "Microsoft.AspNetCore.Mvc.Abstractions": "2.2.0",
          "Microsoft.AspNetCore.ResponseCaching.Abstractions": "2.2.0",
          "Microsoft.AspNetCore.Routing": "2.2.0",
          "Microsoft.AspNetCore.Routing.Abstractions": "2.2.0",
          "Microsoft.Extensions.DependencyInjection": "2.2.0",
          "Microsoft.Extensions.DependencyModel": "2.1.0",
          "Microsoft.Extensions.FileProviders.Abstractions": "2.2.0",
          "Microsoft.Extensions.Logging.Abstractions": "2.2.0",
          "System.Diagnostics.DiagnosticSource": "4.5.0",
          "System.Threading.Tasks.Extensions": "4.5.1"
        }
      },
      "Microsoft.NET.Test.Sdk": {
        "type": "Direct",
        "requested": "[17.12.0, )",
        "resolved": "17.12.0",
        "contentHash": "kt/PKBZ91rFCWxVIJZSgVLk+YR+4KxTuHf799ho8WNiK5ZQpJNAEZCAWX86vcKrs+DiYjiibpYKdGZP6+/N17w==",
        "dependencies": {
          "Microsoft.CodeCoverage": "17.12.0",
          "Microsoft.TestPlatform.TestHost": "17.12.0"
        }
      },
      "Moq": {
        "type": "Direct",
        "requested": "[4.20.72, )",
        "resolved": "4.20.72",
        "contentHash": "EA55cjyNn8eTNWrgrdZJH5QLFp2L43oxl1tlkoYUKIE9pRwL784OWiTXeCV5ApS+AMYEAlt7Fo03A2XfouvHmQ==",
        "dependencies": {
          "Castle.Core": "5.1.1"
        }
      },
      "SonarAnalyzer.CSharp": {
        "type": "Direct",
        "requested": "[10.15.0.120848, )",
        "resolved": "10.15.0.120848",
        "contentHash": "1hM3HVRl5jdC/ZBDu+G7CCYLXRGe/QaP01Zy+c9ETPhY7lWD8g8HiefY6sGaH0T3CJ4wAy0/waGgQTh0TYy0oQ=="
      },
      "xunit": {
        "type": "Direct",
        "requested": "[2.9.2, )",
        "resolved": "2.9.2",
        "contentHash": "7LhFS2N9Z6Xgg8aE5lY95cneYivRMfRI8v+4PATa4S64D5Z/Plkg0qa8dTRHSiGRgVZ/CL2gEfJDE5AUhOX+2Q==",
        "dependencies": {
          "xunit.analyzers": "1.16.0",
          "xunit.assert": "2.9.2",
          "xunit.core": "[2.9.2]"
        }
      },
      "xunit.runner.visualstudio": {
        "type": "Direct",
        "requested": "[2.8.2, )",
        "resolved": "2.8.2",
        "contentHash": "vm1tbfXhFmjFMUmS4M0J0ASXz3/U5XvXBa6DOQUL3fEz4Vt6YPhv+ESCarx6M6D+9kJkJYZKCNvJMas1+nVfmQ=="
      },
<<<<<<< HEAD
      "Castle.Core": {
        "type": "Transitive",
        "resolved": "5.1.1",
        "contentHash": "rpYtIczkzGpf+EkZgDr9CClTdemhsrwA/W5hMoPjLkRFnXzH44zDLoovXeKtmxb1ykXK9aJVODSpiJml8CTw2g==",
        "dependencies": {
          "System.Diagnostics.EventLog": "6.0.0"
        }
      },
      "DotNetEnv": {
        "type": "Transitive",
        "resolved": "3.1.1",
        "contentHash": "o4SqUVCq0pqHF/HYsZk6k22XGIVmvsDVo+Dy7l0ubq9uQ45JkXswrMRJmYvhGLXWFYF0M5OupMonytB+0zvpGQ==",
        "dependencies": {
          "Microsoft.Extensions.Configuration": "1.1.2",
          "Microsoft.Extensions.Configuration.Abstractions": "1.1.2",
          "NETStandard.Library": "1.6.1",
          "Sprache": "2.3.1",
          "System.Net.Http": "4.3.4",
          "System.Text.RegularExpressions": "4.3.1"
        }
      },
      "EFCore.CheckConstraints": {
        "type": "Transitive",
        "resolved": "9.1.0",
        "contentHash": "GN4bNWfP1JFbRuwXPxykA1UXexfMbqCE7tX1Eu78vN2JXM5G0JY2HcmDCXHS47zb4iRX6zyKJdSdznsLp3p+Bw==",
        "dependencies": {
          "Microsoft.EntityFrameworkCore": "[9.0.0, 10.0.0)",
          "Microsoft.EntityFrameworkCore.Relational": "[9.0.0, 10.0.0)",
          "Microsoft.Extensions.DependencyInjection.Abstractions": "9.0.2"
=======
      "AutoMapper": {
        "type": "Transitive",
        "resolved": "15.0.1",
        "contentHash": "kNo7iIAi4p4XxoEbfif2WUQtc6RTx+UteiRYPqCOKj+4q4+YaWono06qTxoHBy+0N1HdganA//k5p/VmWw2AMA==",
        "dependencies": {
          "Microsoft.Extensions.Logging": "8.0.0",
          "Microsoft.Extensions.Options": "8.0.0",
          "Microsoft.IdentityModel.JsonWebTokens": "8.0.1"
>>>>>>> 3a781056
        }
      },
      "MediatR": {
        "type": "Transitive",
        "resolved": "13.0.0",
        "contentHash": "gR5vSoIINsXs86we38qdIfG62f6ngxT2sSaePsakJGHJIgLUDA7b41lujGXGWxX0hWyk8suajr2VKcAYSVMtdw==",
        "dependencies": {
          "MediatR.Contracts": "[2.0.1, 3.0.0)",
          "Microsoft.Extensions.DependencyInjection.Abstractions": "8.0.0",
          "Microsoft.Extensions.Logging": "8.0.0",
          "Microsoft.IdentityModel.JsonWebTokens": "8.0.1"
        }
      },
      "MediatR.Contracts": {
        "type": "Transitive",
        "resolved": "2.0.1",
        "contentHash": "FYv95bNT4UwcNA+G/J1oX5OpRiSUxteXaUt2BJbRSdRNiIUNbggJF69wy6mnk2wYToaanpdXZdCwVylt96MpwQ=="
      },
      "Microsoft.AspNetCore.Authentication.Abstractions": {
        "type": "Transitive",
        "resolved": "2.2.0",
        "contentHash": "VloMLDJMf3n/9ic5lCBOa42IBYJgyB1JhzLsL68Zqg+2bEPWfGBj/xCJy/LrKTArN0coOcZp3wyVTZlx0y9pHQ==",
        "dependencies": {
          "Microsoft.AspNetCore.Http.Abstractions": "2.2.0",
          "Microsoft.Extensions.Logging.Abstractions": "2.2.0",
          "Microsoft.Extensions.Options": "2.2.0"
        }
      },
      "Microsoft.AspNetCore.Authentication.Core": {
        "type": "Transitive",
        "resolved": "2.2.0",
        "contentHash": "XlVJzJ5wPOYW+Y0J6Q/LVTEyfS4ssLXmt60T0SPP+D8abVhBTl+cgw2gDHlyKYIkcJg7btMVh383NDkMVqD/fg==",
        "dependencies": {
          "Microsoft.AspNetCore.Authentication.Abstractions": "2.2.0",
          "Microsoft.AspNetCore.Http": "2.2.0",
          "Microsoft.AspNetCore.Http.Extensions": "2.2.0"
        }
      },
      "Microsoft.AspNetCore.Authorization": {
        "type": "Transitive",
        "resolved": "2.2.0",
        "contentHash": "/L0W8H3jMYWyaeA9gBJqS/tSWBegP9aaTM0mjRhxTttBY9z4RVDRYJ2CwPAmAXIuPr3r1sOw+CS8jFVRGHRezQ==",
        "dependencies": {
          "Microsoft.Extensions.Logging.Abstractions": "2.2.0",
          "Microsoft.Extensions.Options": "2.2.0"
        }
      },
      "Microsoft.AspNetCore.Authorization.Policy": {
        "type": "Transitive",
        "resolved": "2.2.0",
        "contentHash": "aJCo6niDRKuNg2uS2WMEmhJTooQUGARhV2ENQ2tO5443zVHUo19MSgrgGo9FIrfD+4yKPF8Q+FF33WkWfPbyKw==",
        "dependencies": {
          "Microsoft.AspNetCore.Authentication.Abstractions": "2.2.0",
          "Microsoft.AspNetCore.Authorization": "2.2.0"
        }
      },
      "Microsoft.AspNetCore.Hosting.Abstractions": {
        "type": "Transitive",
        "resolved": "2.2.0",
        "contentHash": "ubycklv+ZY7Kutdwuy1W4upWcZ6VFR8WUXU7l7B2+mvbDBBPAcfpi+E+Y5GFe+Q157YfA3C49D2GCjAZc7Mobw==",
        "dependencies": {
          "Microsoft.AspNetCore.Hosting.Server.Abstractions": "2.2.0",
          "Microsoft.AspNetCore.Http.Abstractions": "2.2.0",
          "Microsoft.Extensions.Hosting.Abstractions": "2.2.0"
        }
      },
      "Microsoft.AspNetCore.Hosting.Server.Abstractions": {
        "type": "Transitive",
        "resolved": "2.2.0",
        "contentHash": "1PMijw8RMtuQF60SsD/JlKtVfvh4NORAhF4wjysdABhlhTrYmtgssqyncR0Stq5vqtjplZcj6kbT4LRTglt9IQ==",
        "dependencies": {
          "Microsoft.AspNetCore.Http.Features": "2.2.0",
          "Microsoft.Extensions.Configuration.Abstractions": "2.2.0"
        }
      },
      "Microsoft.AspNetCore.Http": {
        "type": "Transitive",
        "resolved": "2.2.0",
        "contentHash": "YogBSMotWPAS/X5967pZ+yyWPQkThxhmzAwyCHCSSldzYBkW5W5d6oPfBaPqQOnSHYTpSOSOkpZoAce0vwb6+A==",
        "dependencies": {
          "Microsoft.AspNetCore.Http.Abstractions": "2.2.0",
          "Microsoft.AspNetCore.WebUtilities": "2.2.0",
          "Microsoft.Extensions.ObjectPool": "2.2.0",
          "Microsoft.Extensions.Options": "2.2.0",
          "Microsoft.Net.Http.Headers": "2.2.0"
        }
      },
      "Microsoft.AspNetCore.Http.Abstractions": {
        "type": "Transitive",
        "resolved": "2.2.0",
        "contentHash": "Nxs7Z1q3f1STfLYKJSVXCs1iBl+Ya6E8o4Oy1bCxJ/rNI44E/0f6tbsrVqAWfB7jlnJfyaAtIalBVxPKUPQb4Q==",
        "dependencies": {
          "Microsoft.AspNetCore.Http.Features": "2.2.0",
          "System.Text.Encodings.Web": "4.5.0"
        }
      },
      "Microsoft.AspNetCore.Http.Extensions": {
        "type": "Transitive",
        "resolved": "2.2.0",
        "contentHash": "2DgZ9rWrJtuR7RYiew01nGRzuQBDaGHGmK56Rk54vsLLsCdzuFUPqbDTJCS1qJQWTbmbIQ9wGIOjpxA1t0l7/w==",
        "dependencies": {
          "Microsoft.AspNetCore.Http.Abstractions": "2.2.0",
          "Microsoft.Extensions.FileProviders.Abstractions": "2.2.0",
          "Microsoft.Net.Http.Headers": "2.2.0",
          "System.Buffers": "4.5.0"
        }
      },
      "Microsoft.AspNetCore.Http.Features": {
        "type": "Transitive",
        "resolved": "2.2.0",
        "contentHash": "ziFz5zH8f33En4dX81LW84I6XrYXKf9jg6aM39cM+LffN9KJahViKZ61dGMSO2gd3e+qe5yBRwsesvyqlZaSMg==",
        "dependencies": {
          "Microsoft.Extensions.Primitives": "2.2.0"
        }
      },
      "Microsoft.AspNetCore.OpenApi": {
        "type": "Transitive",
        "resolved": "9.0.7",
        "contentHash": "8aG0mkgmA38IDJ0ca5HIpdexKjHXIh0z1kIdw5WyM6CrD4+CEt97UgSwBBBCHG6QQKV0hj2mfkwtEcqrJBcu8g==",
        "dependencies": {
          "Microsoft.OpenApi": "1.6.17"
        }
      },
      "Microsoft.AspNetCore.ResponseCaching.Abstractions": {
        "type": "Transitive",
        "resolved": "2.2.0",
        "contentHash": "CIHWEKrHzZfFp7t57UXsueiSA/raku56TgRYauV/W1+KAQq6vevz60zjEKaazt3BI76zwMz3B4jGWnCwd8kwQw==",
        "dependencies": {
          "Microsoft.Extensions.Primitives": "2.2.0"
        }
      },
      "Microsoft.AspNetCore.Routing": {
        "type": "Transitive",
        "resolved": "2.2.0",
        "contentHash": "jAhDBy0wryOnMhhZTtT9z63gJbvCzFuLm8yC6pHzuVu9ZD1dzg0ltxIwT4cfwuNkIL/TixdKsm3vpVOpG8euWQ==",
        "dependencies": {
          "Microsoft.AspNetCore.Http.Extensions": "2.2.0",
          "Microsoft.AspNetCore.Routing.Abstractions": "2.2.0",
          "Microsoft.Extensions.Logging.Abstractions": "2.2.0",
          "Microsoft.Extensions.ObjectPool": "2.2.0",
          "Microsoft.Extensions.Options": "2.2.0"
        }
      },
      "Microsoft.AspNetCore.Routing.Abstractions": {
        "type": "Transitive",
        "resolved": "2.2.0",
        "contentHash": "lRRaPN7jDlUCVCp9i0W+PB0trFaKB0bgMJD7hEJS9Uo4R9MXaMC8X2tJhPLmeVE3SGDdYI4QNKdVmhNvMJGgPQ==",
        "dependencies": {
          "Microsoft.AspNetCore.Http.Abstractions": "2.2.0"
        }
      },
      "Microsoft.AspNetCore.WebUtilities": {
        "type": "Transitive",
        "resolved": "2.2.0",
        "contentHash": "9ErxAAKaDzxXASB/b5uLEkLgUWv1QbeVxyJYEHQwMaxXOeFFVkQxiq8RyfVcifLU7NR0QY0p3acqx4ZpYfhHDg==",
        "dependencies": {
          "Microsoft.Net.Http.Headers": "2.2.0",
          "System.Text.Encodings.Web": "4.5.0"
        }
      },
      "Microsoft.CodeCoverage": {
        "type": "Transitive",
        "resolved": "17.12.0",
        "contentHash": "4svMznBd5JM21JIG2xZKGNanAHNXplxf/kQDFfLHXQ3OnpJkayRK/TjacFjA+EYmoyuNXHo/sOETEfcYtAzIrA=="
      },
      "Microsoft.EntityFrameworkCore": {
        "type": "Transitive",
        "resolved": "9.0.7",
        "contentHash": "PbD0q5ax15r91jD4TN7xbDCjldZSz4JfpYN4ZZjAkWeUyROkV92Ydg0O2/1keFA+2u3KPsDkJMmBKv2zQ06ZVg==",
        "dependencies": {
          "Microsoft.EntityFrameworkCore.Abstractions": "9.0.7",
          "Microsoft.EntityFrameworkCore.Analyzers": "9.0.7",
          "Microsoft.Extensions.Caching.Memory": "9.0.7",
          "Microsoft.Extensions.Logging": "9.0.7"
        }
      },
      "Microsoft.EntityFrameworkCore.Abstractions": {
        "type": "Transitive",
        "resolved": "9.0.7",
        "contentHash": "YUXNerEkCf4OANO+zjuMznpUW7R8XxSCqmBfYhBrbrJVc09i84KkNgeUTaOUXCGogSK/3d7ORRhMqfUobnejBg=="
      },
      "Microsoft.EntityFrameworkCore.Analyzers": {
        "type": "Transitive",
        "resolved": "9.0.7",
        "contentHash": "HqiPjAvjVOsyA1svnjL81/Wk2MRQYMK/lxKVWvw0f5IcA//VcxBepVSAqe7CFirdsPXqe8rFKEwZROWZTz7Jqw=="
      },
      "Microsoft.EntityFrameworkCore.Relational": {
        "type": "Transitive",
        "resolved": "9.0.7",
        "contentHash": "Yo5joquG7L79H5BhtpqP8apu+KFOAYfvmj0dZnVkPElBY14wY5qva0SOcrDWzYw5BrJrhIArfCcJCJHBvMYiKg==",
        "dependencies": {
          "Microsoft.EntityFrameworkCore": "9.0.7",
          "Microsoft.Extensions.Caching.Memory": "9.0.7",
          "Microsoft.Extensions.Configuration.Abstractions": "9.0.7",
          "Microsoft.Extensions.Logging": "9.0.7"
        }
      },
      "Microsoft.Extensions.Caching.Abstractions": {
        "type": "Transitive",
        "resolved": "9.0.8",
        "contentHash": "4h7bsVoKoiK+SlPM+euX/ayGnKZhl47pPCidLTiio9xyG+vgVVfcYxcYQgjm0SCrdSxjG0EGIAKF8EFr3G8Ifw==",
        "dependencies": {
          "Microsoft.Extensions.Primitives": "9.0.8"
        }
      },
      "Microsoft.Extensions.Caching.Memory": {
        "type": "Transitive",
        "resolved": "9.0.7",
        "contentHash": "nDu6c8fwrHQYccLnWnvyElrdkL3rZ97TZNqL+niMFUcApVBHdpDmKcRvciGymJ4Y0iLDTOo5J2XhDQEbNb+dFg==",
        "dependencies": {
          "Microsoft.Extensions.Caching.Abstractions": "9.0.7",
          "Microsoft.Extensions.DependencyInjection.Abstractions": "9.0.7",
          "Microsoft.Extensions.Logging.Abstractions": "9.0.7",
          "Microsoft.Extensions.Options": "9.0.7",
          "Microsoft.Extensions.Primitives": "9.0.7"
        }
      },
      "Microsoft.Extensions.Caching.StackExchangeRedis": {
        "type": "Transitive",
        "resolved": "9.0.7",
        "contentHash": "sZLFm5KOY+wq2kc7RXrnk9NXLTOSKQFYUx55EEgc7hxcJ3lMduSjKbq5WxzjykSTqOT3LTo7dQFeQ7mZfvghXQ==",
        "dependencies": {
          "Microsoft.Extensions.Caching.Abstractions": "9.0.7",
          "Microsoft.Extensions.Logging.Abstractions": "9.0.7",
          "Microsoft.Extensions.Options": "9.0.7",
          "StackExchange.Redis": "2.7.27"
        }
      },
      "Microsoft.Extensions.Configuration": {
        "type": "Transitive",
        "resolved": "1.1.2",
        "contentHash": "eK5BHx/pHLGGO/WDo7CS070MGgx3N7B/ORO/oKeS0qgCyv+ZAR47YWKXmG5aF+lIrAJd3uJjMTdTKgXTU2UDWw==",
        "dependencies": {
          "Microsoft.Extensions.Configuration.Abstractions": "1.1.2",
          "NETStandard.Library": "1.6.1"
        }
      },
      "Microsoft.Extensions.Configuration.Abstractions": {
        "type": "Transitive",
        "resolved": "9.0.7",
        "contentHash": "lut/kiVvNsQ120VERMUYSFhpXPpKjjql+giy03LesASPBBcC0o6+aoFdzJH9GaYpFTQ3fGVhVjKjvJDoAW5/IQ==",
        "dependencies": {
          "Microsoft.Extensions.Primitives": "9.0.7"
        }
      },
      "Microsoft.Extensions.DependencyInjection": {
        "type": "Transitive",
        "resolved": "9.0.7",
        "contentHash": "i05AYA91vgq0as84ROVCyltD2gnxaba/f1Qw2rG7mUsS0gv8cPTr1Gm7jPQHq7JTr4MJoQUcanLVs16tIOUJaQ==",
        "dependencies": {
          "Microsoft.Extensions.DependencyInjection.Abstractions": "9.0.7"
        }
      },
      "Microsoft.Extensions.DependencyInjection.Abstractions": {
        "type": "Transitive",
        "resolved": "9.0.7",
        "contentHash": "iPK1FxbGFr2Xb+4Y+dTYI8Gupu9pOi8I3JPuPsrogUmEhe2hzZ9LpCmolMEBhVDo2ikcSr7G5zYiwaapHSQTew=="
      },
      "Microsoft.Extensions.DependencyModel": {
        "type": "Transitive",
        "resolved": "8.0.2",
        "contentHash": "mUBDZZRgZrSyFOsJ2qJJ9fXfqd/kXJwf3AiDoqLD9m6TjY5OO/vLNOb9fb4juC0487eq4hcGN/M2Rh/CKS7QYw=="
      },
      "Microsoft.Extensions.FileProviders.Abstractions": {
        "type": "Transitive",
        "resolved": "2.2.0",
        "contentHash": "EcnaSsPTqx2MGnHrmWOD0ugbuuqVT8iICqSqPzi45V5/MA1LjUNb0kwgcxBGqizV1R+WeBK7/Gw25Jzkyk9bIw==",
        "dependencies": {
          "Microsoft.Extensions.Primitives": "2.2.0"
        }
      },
      "Microsoft.Extensions.Hosting.Abstractions": {
        "type": "Transitive",
        "resolved": "2.2.0",
        "contentHash": "+k4AEn68HOJat5gj1TWa6X28WlirNQO9sPIIeQbia+91n03esEtMSSoekSTpMjUzjqtJWQN3McVx0GvSPFHF/Q==",
        "dependencies": {
          "Microsoft.Extensions.Configuration.Abstractions": "2.2.0",
          "Microsoft.Extensions.DependencyInjection.Abstractions": "2.2.0",
          "Microsoft.Extensions.FileProviders.Abstractions": "2.2.0",
          "Microsoft.Extensions.Logging.Abstractions": "2.2.0"
        }
      },
      "Microsoft.Extensions.Logging": {
        "type": "Transitive",
        "resolved": "9.0.7",
        "contentHash": "fdIeQpXYV8yxSWG03cCbU2Otdrq4NWuhnQLXokWLv3L9YcK055E7u8WFJvP+uuP4CFeCEoqZQL4yPcjuXhCZrg==",
        "dependencies": {
          "Microsoft.Extensions.DependencyInjection": "9.0.7",
          "Microsoft.Extensions.Logging.Abstractions": "9.0.7",
          "Microsoft.Extensions.Options": "9.0.7"
        }
      },
      "Microsoft.Extensions.Logging.Abstractions": {
        "type": "Transitive",
        "resolved": "9.0.7",
        "contentHash": "sMM6NEAdUTE/elJ2wqjOi0iBWqZmSyaTByLF9e8XHv6DRJFFnOe0N+s8Uc6C91E4SboQCfLswaBIZ+9ZXA98AA==",
        "dependencies": {
          "Microsoft.Extensions.DependencyInjection.Abstractions": "9.0.7"
        }
      },
      "Microsoft.Extensions.ObjectPool": {
        "type": "Transitive",
        "resolved": "2.2.0",
        "contentHash": "gA8H7uQOnM5gb+L0uTNjViHYr+hRDqCdfugheGo/MxQnuHzmhhzCBTIPm19qL1z1Xe0NEMabfcOBGv9QghlZ8g=="
      },
      "Microsoft.Extensions.Options": {
        "type": "Transitive",
        "resolved": "9.0.7",
        "contentHash": "trJnF6cRWgR5uMmHpGoHmM1wOVFdIYlELlkO9zX+RfieK0321Y55zrcs4AaEymKup7dxgEN/uJU25CAcMNQRXw==",
        "dependencies": {
          "Microsoft.Extensions.DependencyInjection.Abstractions": "9.0.7",
          "Microsoft.Extensions.Primitives": "9.0.7"
        }
      },
      "Microsoft.Extensions.Primitives": {
        "type": "Transitive",
        "resolved": "9.0.8",
        "contentHash": "tizSIOEsIgSNSSh+hKeUVPK7xmTIjR8s+mJWOu1KXV3htvNQiPMFRMO17OdI1y/4ZApdBVk49u/08QGC9yvLug=="
      },
      "Microsoft.IdentityModel.Abstractions": {
        "type": "Transitive",
        "resolved": "8.0.1",
        "contentHash": "OtlIWcyX01olfdevPKZdIPfBEvbcioDyBiE/Z2lHsopsMD7twcKtlN9kMevHmI5IIPhFpfwCIiR6qHQz1WHUIw=="
      },
      "Microsoft.IdentityModel.JsonWebTokens": {
        "type": "Transitive",
        "resolved": "8.0.1",
        "contentHash": "s6++gF9x0rQApQzOBbSyp4jUaAlwm+DroKfL8gdOHxs83k8SJfUXhuc46rDB3rNXBQ1MVRxqKUrqFhO/M0E97g==",
        "dependencies": {
          "Microsoft.IdentityModel.Tokens": "8.0.1"
        }
      },
      "Microsoft.IdentityModel.Logging": {
        "type": "Transitive",
        "resolved": "8.0.1",
        "contentHash": "UCPF2exZqBXe7v/6sGNiM6zCQOUXXQ9+v5VTb9gPB8ZSUPnX53BxlN78v2jsbIvK9Dq4GovQxo23x8JgWvm/Qg==",
        "dependencies": {
          "Microsoft.IdentityModel.Abstractions": "8.0.1"
        }
      },
      "Microsoft.IdentityModel.Tokens": {
        "type": "Transitive",
        "resolved": "8.0.1",
        "contentHash": "kDimB6Dkd3nkW2oZPDkMkVHfQt3IDqO5gL0oa8WVy3OP4uE8Ij+8TXnqg9TOd9ufjsY3IDiGz7pCUbnfL18tjg==",
        "dependencies": {
          "Microsoft.IdentityModel.Logging": "8.0.1"
        }
      },
      "Microsoft.Net.Http.Headers": {
        "type": "Transitive",
        "resolved": "2.2.0",
        "contentHash": "iZNkjYqlo8sIOI0bQfpsSoMTmB/kyvmV2h225ihyZT33aTp48ZpF6qYnXxzSXmHt8DpBAwBTX+1s1UFLbYfZKg==",
        "dependencies": {
          "Microsoft.Extensions.Primitives": "2.2.0",
          "System.Buffers": "4.5.0"
        }
      },
      "Microsoft.NETCore.Platforms": {
        "type": "Transitive",
        "resolved": "1.1.1",
        "contentHash": "TMBuzAHpTenGbGgk0SMTwyEkyijY/Eae4ZGsFNYJvAr/LDn1ku3Etp3FPxChmDp5HHF3kzJuoaa08N0xjqAJfQ=="
      },
      "Microsoft.NETCore.Targets": {
        "type": "Transitive",
        "resolved": "1.1.3",
        "contentHash": "3Wrmi0kJDzClwAC+iBdUBpEKmEle8FQNsCs77fkiOIw/9oYA07bL1EZNX0kQ2OMN3xpwvl0vAtOCYY3ndDNlhQ=="
      },
      "Microsoft.OpenApi": {
        "type": "Transitive",
        "resolved": "1.6.17",
        "contentHash": "Le+kehlmrlQfuDFUt1zZ2dVwrhFQtKREdKBo+rexOwaCoYP0/qpgT9tLxCsZjsgR5Itk1UKPcbgO+FyaNid/bA=="
      },
      "Microsoft.TestPlatform.ObjectModel": {
        "type": "Transitive",
        "resolved": "17.12.0",
        "contentHash": "TDqkTKLfQuAaPcEb3pDDWnh7b3SyZF+/W9OZvWFp6eJCIiiYFdSB6taE2I6tWrFw5ywhzOb6sreoGJTI6m3rSQ==",
        "dependencies": {
          "System.Reflection.Metadata": "1.6.0"
        }
      },
      "Microsoft.TestPlatform.TestHost": {
        "type": "Transitive",
        "resolved": "17.12.0",
        "contentHash": "MiPEJQNyADfwZ4pJNpQex+t9/jOClBGMiCiVVFuELCMSX2nmNfvUor3uFVxNNCg30uxDP8JDYfPnMXQzsfzYyg==",
        "dependencies": {
          "Microsoft.TestPlatform.ObjectModel": "17.12.0",
          "Newtonsoft.Json": "13.0.1"
        }
      },
      "Microsoft.Win32.Primitives": {
        "type": "Transitive",
        "resolved": "4.3.0",
        "contentHash": "9ZQKCWxH7Ijp9BfahvL2Zyf1cJIk8XYLF6Yjzr2yi0b2cOut/HQ31qf1ThHAgCc3WiZMdnWcfJCgN82/0UunxA==",
        "dependencies": {
          "Microsoft.NETCore.Platforms": "1.1.0",
          "Microsoft.NETCore.Targets": "1.1.0",
          "System.Runtime": "4.3.0"
        }
      },
      "NETStandard.Library": {
        "type": "Transitive",
        "resolved": "1.6.1",
        "contentHash": "WcSp3+vP+yHNgS8EV5J7pZ9IRpeDuARBPN28by8zqff1wJQXm26PVU8L3/fYLBJVU7BtDyqNVWq2KlCVvSSR4A==",
        "dependencies": {
          "Microsoft.NETCore.Platforms": "1.1.0",
          "Microsoft.Win32.Primitives": "4.3.0",
          "System.AppContext": "4.3.0",
          "System.Collections": "4.3.0",
          "System.Collections.Concurrent": "4.3.0",
          "System.Console": "4.3.0",
          "System.Diagnostics.Debug": "4.3.0",
          "System.Diagnostics.Tools": "4.3.0",
          "System.Diagnostics.Tracing": "4.3.0",
          "System.Globalization": "4.3.0",
          "System.Globalization.Calendars": "4.3.0",
          "System.IO": "4.3.0",
          "System.IO.Compression": "4.3.0",
          "System.IO.Compression.ZipFile": "4.3.0",
          "System.IO.FileSystem": "4.3.0",
          "System.IO.FileSystem.Primitives": "4.3.0",
          "System.Linq": "4.3.0",
          "System.Linq.Expressions": "4.3.0",
          "System.Net.Http": "4.3.0",
          "System.Net.Primitives": "4.3.0",
          "System.Net.Sockets": "4.3.0",
          "System.ObjectModel": "4.3.0",
          "System.Reflection": "4.3.0",
          "System.Reflection.Extensions": "4.3.0",
          "System.Reflection.Primitives": "4.3.0",
          "System.Resources.ResourceManager": "4.3.0",
          "System.Runtime": "4.3.0",
          "System.Runtime.Extensions": "4.3.0",
          "System.Runtime.Handles": "4.3.0",
          "System.Runtime.InteropServices": "4.3.0",
          "System.Runtime.InteropServices.RuntimeInformation": "4.3.0",
          "System.Runtime.Numerics": "4.3.0",
          "System.Security.Cryptography.Algorithms": "4.3.0",
          "System.Security.Cryptography.Encoding": "4.3.0",
          "System.Security.Cryptography.Primitives": "4.3.0",
          "System.Security.Cryptography.X509Certificates": "4.3.0",
          "System.Text.Encoding": "4.3.0",
          "System.Text.Encoding.Extensions": "4.3.0",
          "System.Text.RegularExpressions": "4.3.0",
          "System.Threading": "4.3.0",
          "System.Threading.Tasks": "4.3.0",
          "System.Threading.Timer": "4.3.0",
          "System.Xml.ReaderWriter": "4.3.0",
          "System.Xml.XDocument": "4.3.0"
        }
      },
      "Newtonsoft.Json": {
        "type": "Transitive",
        "resolved": "13.0.1",
        "contentHash": "ppPFpBcvxdsfUonNcvITKqLl3bqxWbDCZIzDWHzjpdAHRFfZe0Dw9HmA0+za13IdyrgJwpkDTDA9fHaxOrt20A=="
      },
      "Oracle.EntityFrameworkCore": {
        "type": "Transitive",
        "resolved": "9.23.90",
        "contentHash": "V1jC3miueNkxB4oWpT0LdPYAguabIQt56aYMAOhgmfMmmf8bVE/P45QAmeCqp4OW6q3NlyqIK5+UWxXhg/4aLA==",
        "dependencies": {
          "Microsoft.EntityFrameworkCore.Relational": "[9.0.0, 10.0.0)",
          "Oracle.ManagedDataAccess.Core": "[23.9.0, 24.0.0)"
        }
      },
      "Oracle.ManagedDataAccess.Core": {
        "type": "Transitive",
        "resolved": "23.9.0",
        "contentHash": "fcnMqoX38t5/KrI+0WqgCng/Ggu7ESNgebqDqsSF7bcC4d7Fl3e7AoHk/Nh5FtGZAJOjeSRqFkM8qhTqMdRDQQ==",
        "dependencies": {
          "System.Diagnostics.PerformanceCounter": "8.0.0",
          "System.DirectoryServices.Protocols": "8.0.2",
          "System.Formats.Asn1": "8.0.1",
          "System.Memory": "4.6.0",
          "System.Security.Cryptography.Pkcs": "8.0.1"
        }
      },
      "Pipelines.Sockets.Unofficial": {
        "type": "Transitive",
        "resolved": "2.2.8",
        "contentHash": "zG2FApP5zxSx6OcdJQLbZDk2AVlN2BNQD6MorwIfV6gVj0RRxWPEp2LXAxqDGZqeNV1Zp0BNPcNaey/GXmTdvQ==",
        "dependencies": {
          "System.IO.Pipelines": "5.0.1"
        }
      },
      "runtime.debian.8-x64.runtime.native.System.Security.Cryptography.OpenSsl": {
        "type": "Transitive",
        "resolved": "4.3.2",
        "contentHash": "7VSGO0URRKoMEAq0Sc9cRz8mb6zbyx/BZDEWhgPdzzpmFhkam3fJ1DAGWFXBI4nGlma+uPKpfuMQP5LXRnOH5g=="
      },
      "runtime.fedora.23-x64.runtime.native.System.Security.Cryptography.OpenSsl": {
        "type": "Transitive",
        "resolved": "4.3.2",
        "contentHash": "0oAaTAm6e2oVH+/Zttt0cuhGaePQYKII1dY8iaqP7CvOpVKgLybKRFvQjXR2LtxXOXTVPNv14j0ot8uV+HrUmw=="
      },
      "runtime.fedora.24-x64.runtime.native.System.Security.Cryptography.OpenSsl": {
        "type": "Transitive",
        "resolved": "4.3.2",
        "contentHash": "G24ibsCNi5Kbz0oXWynBoRgtGvsw5ZSVEWjv13/KiCAM8C6wz9zzcCniMeQFIkJ2tasjo2kXlvlBZhplL51kGg=="
      },
      "runtime.native.System": {
        "type": "Transitive",
        "resolved": "4.3.0",
        "contentHash": "c/qWt2LieNZIj1jGnVNsE2Kl23Ya2aSTBuXMD6V7k9KWr6l16Tqdwq+hJScEpWER9753NWC8h96PaVNY5Ld7Jw==",
        "dependencies": {
          "Microsoft.NETCore.Platforms": "1.1.0",
          "Microsoft.NETCore.Targets": "1.1.0"
        }
      },
      "runtime.native.System.IO.Compression": {
        "type": "Transitive",
        "resolved": "4.3.0",
        "contentHash": "INBPonS5QPEgn7naufQFXJEp3zX6L4bwHgJ/ZH78aBTpeNfQMtf7C6VrAFhlq2xxWBveIOWyFzQjJ8XzHMhdOQ==",
        "dependencies": {
          "Microsoft.NETCore.Platforms": "1.1.0",
          "Microsoft.NETCore.Targets": "1.1.0"
        }
      },
      "runtime.native.System.Net.Http": {
        "type": "Transitive",
        "resolved": "4.3.0",
        "contentHash": "ZVuZJqnnegJhd2k/PtAbbIcZ3aZeITq3sj06oKfMBSfphW3HDmk/t4ObvbOk/JA/swGR0LNqMksAh/f7gpTROg==",
        "dependencies": {
          "Microsoft.NETCore.Platforms": "1.1.0",
          "Microsoft.NETCore.Targets": "1.1.0"
        }
      },
      "runtime.native.System.Security.Cryptography.Apple": {
        "type": "Transitive",
        "resolved": "4.3.0",
        "contentHash": "DloMk88juo0OuOWr56QG7MNchmafTLYWvABy36izkrLI5VledI0rq28KGs1i9wbpeT9NPQrx/wTf8U2vazqQ3Q==",
        "dependencies": {
          "runtime.osx.10.10-x64.runtime.native.System.Security.Cryptography.Apple": "4.3.0"
        }
      },
      "runtime.native.System.Security.Cryptography.OpenSsl": {
        "type": "Transitive",
        "resolved": "4.3.2",
        "contentHash": "QR1OwtwehHxSeQvZKXe+iSd+d3XZNkEcuWMFYa2i0aG1l+lR739HPicKMlTbJst3spmeekDVBUS7SeS26s4U/g==",
        "dependencies": {
          "runtime.debian.8-x64.runtime.native.System.Security.Cryptography.OpenSsl": "4.3.2",
          "runtime.fedora.23-x64.runtime.native.System.Security.Cryptography.OpenSsl": "4.3.2",
          "runtime.fedora.24-x64.runtime.native.System.Security.Cryptography.OpenSsl": "4.3.2",
          "runtime.opensuse.13.2-x64.runtime.native.System.Security.Cryptography.OpenSsl": "4.3.2",
          "runtime.opensuse.42.1-x64.runtime.native.System.Security.Cryptography.OpenSsl": "4.3.2",
          "runtime.osx.10.10-x64.runtime.native.System.Security.Cryptography.OpenSsl": "4.3.2",
          "runtime.rhel.7-x64.runtime.native.System.Security.Cryptography.OpenSsl": "4.3.2",
          "runtime.ubuntu.14.04-x64.runtime.native.System.Security.Cryptography.OpenSsl": "4.3.2",
          "runtime.ubuntu.16.04-x64.runtime.native.System.Security.Cryptography.OpenSsl": "4.3.2",
          "runtime.ubuntu.16.10-x64.runtime.native.System.Security.Cryptography.OpenSsl": "4.3.2"
        }
      },
      "runtime.opensuse.13.2-x64.runtime.native.System.Security.Cryptography.OpenSsl": {
        "type": "Transitive",
        "resolved": "4.3.2",
        "contentHash": "I+GNKGg2xCHueRd1m9PzeEW7WLbNNLznmTuEi8/vZX71HudUbx1UTwlGkiwMri7JLl8hGaIAWnA/GONhu+LOyQ=="
      },
      "runtime.opensuse.42.1-x64.runtime.native.System.Security.Cryptography.OpenSsl": {
        "type": "Transitive",
        "resolved": "4.3.2",
        "contentHash": "1Z3TAq1ytS1IBRtPXJvEUZdVsfWfeNEhBkbiOCGEl9wwAfsjP2lz3ZFDx5tq8p60/EqbS0HItG5piHuB71RjoA=="
      },
      "runtime.osx.10.10-x64.runtime.native.System.Security.Cryptography.Apple": {
        "type": "Transitive",
        "resolved": "4.3.0",
        "contentHash": "kVXCuMTrTlxq4XOOMAysuNwsXWpYeboGddNGpIgNSZmv1b6r/s/DPk0fYMB7Q5Qo4bY68o48jt4T4y5BVecbCQ=="
      },
      "runtime.osx.10.10-x64.runtime.native.System.Security.Cryptography.OpenSsl": {
        "type": "Transitive",
        "resolved": "4.3.2",
        "contentHash": "6mU/cVmmHtQiDXhnzUImxIcDL48GbTk+TsptXyJA+MIOG9LRjPoAQC/qBFB7X+UNyK86bmvGwC8t+M66wsYC8w=="
      },
      "runtime.rhel.7-x64.runtime.native.System.Security.Cryptography.OpenSsl": {
        "type": "Transitive",
        "resolved": "4.3.2",
        "contentHash": "vjwG0GGcTW/PPg6KVud8F9GLWYuAV1rrw1BKAqY0oh4jcUqg15oYF1+qkGR2x2ZHM4DQnWKQ7cJgYbfncz/lYg=="
      },
      "runtime.ubuntu.14.04-x64.runtime.native.System.Security.Cryptography.OpenSsl": {
        "type": "Transitive",
        "resolved": "4.3.2",
        "contentHash": "7KMFpTkHC/zoExs+PwP8jDCWcrK9H6L7soowT80CUx3e+nxP/AFnq0AQAW5W76z2WYbLAYCRyPfwYFG6zkvQRw=="
      },
      "runtime.ubuntu.16.04-x64.runtime.native.System.Security.Cryptography.OpenSsl": {
        "type": "Transitive",
        "resolved": "4.3.2",
        "contentHash": "xrlmRCnKZJLHxyyLIqkZjNXqgxnKdZxfItrPkjI+6pkRo5lHX8YvSZlWrSI5AVwLMi4HbNWP7064hcAWeZKp5w=="
      },
      "runtime.ubuntu.16.10-x64.runtime.native.System.Security.Cryptography.OpenSsl": {
        "type": "Transitive",
        "resolved": "4.3.2",
        "contentHash": "leXiwfiIkW7Gmn7cgnNcdtNAU70SjmKW3jxGj1iKHOvdn0zRWsgv/l2OJUO5zdGdiv2VRFnAsxxhDgMzofPdWg=="
      },
      "Scalar.AspNetCore": {
        "type": "Transitive",
        "resolved": "2.6.4",
        "contentHash": "sZxJ8icJMNxaZrdzZ3pIFl9AHLy4H3nYG0dCTEPwhpqB+3De3Q8c7mWQyt83wrcs7tUhJubuevjteiig/h4i3g=="
      },
      "Scrutor": {
        "type": "Transitive",
        "resolved": "6.1.0",
        "contentHash": "m4+0RdgnX+jeiaqteq9x5SwEtuCjWG0KTw1jBjCzn7V8mCanXKoeF8+59E0fcoRbAjdEq6YqHFCmxZ49Kvqp3g==",
        "dependencies": {
          "Microsoft.Extensions.DependencyInjection.Abstractions": "8.0.1",
          "Microsoft.Extensions.DependencyModel": "8.0.2"
        }
      },
      "Sprache": {
        "type": "Transitive",
        "resolved": "2.3.1",
        "contentHash": "Q+mXeiTxiUYG3lKYF6TS82/SyB4F2613Q1yXTMwg4jWGHEEVC3yrzHtNcI4B3qnDI0+eJsezGJ0V+cToUytHWw==",
        "dependencies": {
          "System.Globalization": "4.3.0",
          "System.Linq": "4.3.0",
          "System.Private.Uri": "4.3.2",
          "System.Runtime": "4.3.0",
          "System.Text.RegularExpressions": "4.3.0"
        }
      },
      "StackExchange.Redis": {
        "type": "Transitive",
        "resolved": "2.7.27",
        "contentHash": "Uqc2OQHglqj9/FfGQ6RkKFkZfHySfZlfmbCl+hc+u2I/IqunfelQ7QJi7ZhvAJxUtu80pildVX6NPLdDaUffOw==",
        "dependencies": {
          "Microsoft.Extensions.Logging.Abstractions": "6.0.0",
          "Pipelines.Sockets.Unofficial": "2.2.8"
        }
      },
      "System.AppContext": {
        "type": "Transitive",
        "resolved": "4.3.0",
        "contentHash": "fKC+rmaLfeIzUhagxY17Q9siv/sPrjjKcfNg1Ic8IlQkZLipo8ljcaZQu4VtI4Jqbzjc2VTjzGLF6WmsRXAEgA==",
        "dependencies": {
          "System.Runtime": "4.3.0"
        }
      },
      "System.Buffers": {
        "type": "Transitive",
        "resolved": "4.5.0",
        "contentHash": "pL2ChpaRRWI/p4LXyy4RgeWlYF2sgfj/pnVMvBqwNFr5cXg7CXNnWZWxrOONLg8VGdFB8oB+EG2Qw4MLgTOe+A=="
      },
      "System.Collections": {
        "type": "Transitive",
        "resolved": "4.3.0",
        "contentHash": "3Dcj85/TBdVpL5Zr+gEEBUuFe2icOnLalmEh9hfck1PTYbbyWuZgh4fmm2ysCLTrqLQw6t3TgTyJ+VLp+Qb+Lw==",
        "dependencies": {
          "Microsoft.NETCore.Platforms": "1.1.0",
          "Microsoft.NETCore.Targets": "1.1.0",
          "System.Runtime": "4.3.0"
        }
      },
      "System.Collections.Concurrent": {
        "type": "Transitive",
        "resolved": "4.3.0",
        "contentHash": "ztl69Xp0Y/UXCL+3v3tEU+lIy+bvjKNUmopn1wep/a291pVPK7dxBd6T7WnlQqRog+d1a/hSsgRsmFnIBKTPLQ==",
        "dependencies": {
          "System.Collections": "4.3.0",
          "System.Diagnostics.Debug": "4.3.0",
          "System.Diagnostics.Tracing": "4.3.0",
          "System.Globalization": "4.3.0",
          "System.Reflection": "4.3.0",
          "System.Resources.ResourceManager": "4.3.0",
          "System.Runtime": "4.3.0",
          "System.Runtime.Extensions": "4.3.0",
          "System.Threading": "4.3.0",
          "System.Threading.Tasks": "4.3.0"
        }
      },
      "System.Configuration.ConfigurationManager": {
        "type": "Transitive",
        "resolved": "8.0.0",
        "contentHash": "JlYi9XVvIREURRUlGMr1F6vOFLk7YSY4p1vHo4kX3tQ0AGrjqlRWHDi66ImHhy6qwXBG3BJ6Y1QlYQ+Qz6Xgww==",
        "dependencies": {
          "System.Diagnostics.EventLog": "8.0.0",
          "System.Security.Cryptography.ProtectedData": "8.0.0"
        }
      },
      "System.Console": {
        "type": "Transitive",
        "resolved": "4.3.0",
        "contentHash": "DHDrIxiqk1h03m6khKWV2X8p/uvN79rgSqpilL6uzpmSfxfU5ng8VcPtW4qsDsQDHiTv6IPV9TmD5M/vElPNLg==",
        "dependencies": {
          "Microsoft.NETCore.Platforms": "1.1.0",
          "Microsoft.NETCore.Targets": "1.1.0",
          "System.IO": "4.3.0",
          "System.Runtime": "4.3.0",
          "System.Text.Encoding": "4.3.0"
        }
      },
      "System.Diagnostics.Debug": {
        "type": "Transitive",
        "resolved": "4.3.0",
        "contentHash": "ZUhUOdqmaG5Jk3Xdb8xi5kIyQYAA4PnTNlHx1mu9ZY3qv4ELIdKbnL/akbGaKi2RnNUWaZsAs31rvzFdewTj2g==",
        "dependencies": {
          "Microsoft.NETCore.Platforms": "1.1.0",
          "Microsoft.NETCore.Targets": "1.1.0",
          "System.Runtime": "4.3.0"
        }
      },
      "System.Diagnostics.DiagnosticSource": {
        "type": "Transitive",
        "resolved": "4.5.0",
        "contentHash": "eIHRELiYDQvsMToML81QFkXEEYXUSUT2F28t1SGrevWqP+epFdw80SyAXIKTXOHrIEXReFOEnEr7XlGiC2GgOg=="
      },
      "System.Diagnostics.EventLog": {
        "type": "Transitive",
        "resolved": "8.0.0",
        "contentHash": "fdYxcRjQqTTacKId/2IECojlDSFvp7LP5N78+0z/xH7v/Tuw5ZAxu23Y6PTCRinqyu2ePx+Gn1098NC6jM6d+A=="
      },
      "System.Diagnostics.PerformanceCounter": {
        "type": "Transitive",
        "resolved": "8.0.0",
        "contentHash": "lX6DXxtJqVGWw7N/QmVoiCyVQ+Q/Xp+jVXPr3gLK1jJExSn1qmAjJQeb8gnOYeeBTG3E3PmG1nu92eYj/TEjpg==",
        "dependencies": {
          "System.Configuration.ConfigurationManager": "8.0.0"
        }
      },
      "System.Diagnostics.Tools": {
        "type": "Transitive",
        "resolved": "4.3.0",
        "contentHash": "UUvkJfSYJMM6x527dJg2VyWPSRqIVB0Z7dbjHst1zmwTXz5CcXSYJFWRpuigfbO1Lf7yfZiIaEUesfnl/g5EyA==",
        "dependencies": {
          "Microsoft.NETCore.Platforms": "1.1.0",
          "Microsoft.NETCore.Targets": "1.1.0",
          "System.Runtime": "4.3.0"
        }
      },
      "System.Diagnostics.Tracing": {
        "type": "Transitive",
        "resolved": "4.3.0",
        "contentHash": "rswfv0f/Cqkh78rA5S8eN8Neocz234+emGCtTF3lxPY96F+mmmUen6tbn0glN6PMvlKQb9bPAY5e9u7fgPTkKw==",
        "dependencies": {
          "Microsoft.NETCore.Platforms": "1.1.0",
          "Microsoft.NETCore.Targets": "1.1.0",
          "System.Runtime": "4.3.0"
        }
      },
      "System.DirectoryServices.Protocols": {
        "type": "Transitive",
        "resolved": "8.0.2",
        "contentHash": "7pSU+qkmdkwbikAvn4kpvClfyffaR7dYJw7ucBtO5d6m/7wgKZIULOZAGFLMIMOFFmg7xC67TYKptHxcbqQm+Q=="
      },
      "System.Formats.Asn1": {
        "type": "Transitive",
        "resolved": "8.0.1",
        "contentHash": "XqKba7Mm/koKSjKMfW82olQdmfbI5yqeoLV/tidRp7fbh5rmHAQ5raDI/7SU0swTzv+jgqtUGkzmFxuUg0it1A=="
      },
      "System.Globalization": {
        "type": "Transitive",
        "resolved": "4.3.0",
        "contentHash": "kYdVd2f2PAdFGblzFswE4hkNANJBKRmsfa2X5LG2AcWE1c7/4t0pYae1L8vfZ5xvE2nK/R9JprtToA61OSHWIg==",
        "dependencies": {
          "Microsoft.NETCore.Platforms": "1.1.0",
          "Microsoft.NETCore.Targets": "1.1.0",
          "System.Runtime": "4.3.0"
        }
      },
      "System.Globalization.Calendars": {
        "type": "Transitive",
        "resolved": "4.3.0",
        "contentHash": "GUlBtdOWT4LTV3I+9/PJW+56AnnChTaOqqTLFtdmype/L500M2LIyXgmtd9X2P2VOkmJd5c67H5SaC2QcL1bFA==",
        "dependencies": {
          "Microsoft.NETCore.Platforms": "1.1.0",
          "Microsoft.NETCore.Targets": "1.1.0",
          "System.Globalization": "4.3.0",
          "System.Runtime": "4.3.0"
        }
      },
      "System.Globalization.Extensions": {
        "type": "Transitive",
        "resolved": "4.3.0",
        "contentHash": "FhKmdR6MPG+pxow6wGtNAWdZh7noIOpdD5TwQ3CprzgIE1bBBoim0vbR1+AWsWjQmU7zXHgQo4TWSP6lCeiWcQ==",
        "dependencies": {
          "Microsoft.NETCore.Platforms": "1.1.0",
          "System.Globalization": "4.3.0",
          "System.Resources.ResourceManager": "4.3.0",
          "System.Runtime": "4.3.0",
          "System.Runtime.Extensions": "4.3.0",
          "System.Runtime.InteropServices": "4.3.0"
        }
      },
      "System.IO": {
        "type": "Transitive",
        "resolved": "4.3.0",
        "contentHash": "3qjaHvxQPDpSOYICjUoTsmoq5u6QJAFRUITgeT/4gqkF1bajbSmb1kwSxEA8AHlofqgcKJcM8udgieRNhaJ5Cg==",
        "dependencies": {
          "Microsoft.NETCore.Platforms": "1.1.0",
          "Microsoft.NETCore.Targets": "1.1.0",
          "System.Runtime": "4.3.0",
          "System.Text.Encoding": "4.3.0",
          "System.Threading.Tasks": "4.3.0"
        }
      },
      "System.IO.Compression": {
        "type": "Transitive",
        "resolved": "4.3.0",
        "contentHash": "YHndyoiV90iu4iKG115ibkhrG+S3jBm8Ap9OwoUAzO5oPDAWcr0SFwQFm0HjM8WkEZWo0zvLTyLmbvTkW1bXgg==",
        "dependencies": {
          "Microsoft.NETCore.Platforms": "1.1.0",
          "System.Buffers": "4.3.0",
          "System.Collections": "4.3.0",
          "System.Diagnostics.Debug": "4.3.0",
          "System.IO": "4.3.0",
          "System.Resources.ResourceManager": "4.3.0",
          "System.Runtime": "4.3.0",
          "System.Runtime.Extensions": "4.3.0",
          "System.Runtime.Handles": "4.3.0",
          "System.Runtime.InteropServices": "4.3.0",
          "System.Text.Encoding": "4.3.0",
          "System.Threading": "4.3.0",
          "System.Threading.Tasks": "4.3.0",
          "runtime.native.System": "4.3.0",
          "runtime.native.System.IO.Compression": "4.3.0"
        }
      },
      "System.IO.Compression.ZipFile": {
        "type": "Transitive",
        "resolved": "4.3.0",
        "contentHash": "G4HwjEsgIwy3JFBduZ9quBkAu+eUwjIdJleuNSgmUojbH6O3mlvEIme+GHx/cLlTAPcrnnL7GqvB9pTlWRfhOg==",
        "dependencies": {
          "System.Buffers": "4.3.0",
          "System.IO": "4.3.0",
          "System.IO.Compression": "4.3.0",
          "System.IO.FileSystem": "4.3.0",
          "System.IO.FileSystem.Primitives": "4.3.0",
          "System.Resources.ResourceManager": "4.3.0",
          "System.Runtime": "4.3.0",
          "System.Runtime.Extensions": "4.3.0",
          "System.Text.Encoding": "4.3.0"
        }
      },
      "System.IO.FileSystem": {
        "type": "Transitive",
        "resolved": "4.3.0",
        "contentHash": "3wEMARTnuio+ulnvi+hkRNROYwa1kylvYahhcLk4HSoVdl+xxTFVeVlYOfLwrDPImGls0mDqbMhrza8qnWPTdA==",
        "dependencies": {
          "Microsoft.NETCore.Platforms": "1.1.0",
          "Microsoft.NETCore.Targets": "1.1.0",
          "System.IO": "4.3.0",
          "System.IO.FileSystem.Primitives": "4.3.0",
          "System.Runtime": "4.3.0",
          "System.Runtime.Handles": "4.3.0",
          "System.Text.Encoding": "4.3.0",
          "System.Threading.Tasks": "4.3.0"
        }
      },
      "System.IO.FileSystem.Primitives": {
        "type": "Transitive",
        "resolved": "4.3.0",
        "contentHash": "6QOb2XFLch7bEc4lIcJH49nJN2HV+OC3fHDgsLVsBVBk3Y4hFAnOBGzJ2lUu7CyDDFo9IBWkSsnbkT6IBwwiMw==",
        "dependencies": {
          "System.Runtime": "4.3.0"
        }
      },
      "System.IO.Pipelines": {
        "type": "Transitive",
        "resolved": "5.0.1",
        "contentHash": "qEePWsaq9LoEEIqhbGe6D5J8c9IqQOUuTzzV6wn1POlfdLkJliZY3OlB0j0f17uMWlqZYjH7txj+2YbyrIA8Yg=="
      },
      "System.Linq": {
        "type": "Transitive",
        "resolved": "4.3.0",
        "contentHash": "5DbqIUpsDp0dFftytzuMmc0oeMdQwjcP/EWxsksIz/w1TcFRkZ3yKKz0PqiYFMmEwPSWw+qNVqD7PJ889JzHbw==",
        "dependencies": {
          "System.Collections": "4.3.0",
          "System.Diagnostics.Debug": "4.3.0",
          "System.Resources.ResourceManager": "4.3.0",
          "System.Runtime": "4.3.0",
          "System.Runtime.Extensions": "4.3.0"
        }
      },
      "System.Linq.Expressions": {
        "type": "Transitive",
        "resolved": "4.3.0",
        "contentHash": "PGKkrd2khG4CnlyJwxwwaWWiSiWFNBGlgXvJpeO0xCXrZ89ODrQ6tjEWS/kOqZ8GwEOUATtKtzp1eRgmYNfclg==",
        "dependencies": {
          "System.Collections": "4.3.0",
          "System.Diagnostics.Debug": "4.3.0",
          "System.Globalization": "4.3.0",
          "System.IO": "4.3.0",
          "System.Linq": "4.3.0",
          "System.ObjectModel": "4.3.0",
          "System.Reflection": "4.3.0",
          "System.Reflection.Emit": "4.3.0",
          "System.Reflection.Emit.ILGeneration": "4.3.0",
          "System.Reflection.Emit.Lightweight": "4.3.0",
          "System.Reflection.Extensions": "4.3.0",
          "System.Reflection.Primitives": "4.3.0",
          "System.Reflection.TypeExtensions": "4.3.0",
          "System.Resources.ResourceManager": "4.3.0",
          "System.Runtime": "4.3.0",
          "System.Runtime.Extensions": "4.3.0",
          "System.Threading": "4.3.0"
        }
      },
      "System.Memory": {
        "type": "Transitive",
        "resolved": "4.6.0",
        "contentHash": "OEkbBQoklHngJ8UD8ez2AERSk2g+/qpAaSWWCBFbpH727HxDq5ydVkuncBaKcKfwRqXGWx64dS6G1SUScMsitg=="
      },
      "System.Net.Http": {
        "type": "Transitive",
        "resolved": "4.3.4",
        "contentHash": "aOa2d51SEbmM+H+Csw7yJOuNZoHkrP2XnAurye5HWYgGVVU54YZDvsLUYRv6h18X3sPnjNCANmN7ZhIPiqMcjA==",
        "dependencies": {
          "Microsoft.NETCore.Platforms": "1.1.1",
          "System.Collections": "4.3.0",
          "System.Diagnostics.Debug": "4.3.0",
          "System.Diagnostics.DiagnosticSource": "4.3.0",
          "System.Diagnostics.Tracing": "4.3.0",
          "System.Globalization": "4.3.0",
          "System.Globalization.Extensions": "4.3.0",
          "System.IO": "4.3.0",
          "System.IO.FileSystem": "4.3.0",
          "System.Net.Primitives": "4.3.0",
          "System.Resources.ResourceManager": "4.3.0",
          "System.Runtime": "4.3.0",
          "System.Runtime.Extensions": "4.3.0",
          "System.Runtime.Handles": "4.3.0",
          "System.Runtime.InteropServices": "4.3.0",
          "System.Security.Cryptography.Algorithms": "4.3.0",
          "System.Security.Cryptography.Encoding": "4.3.0",
          "System.Security.Cryptography.OpenSsl": "4.3.0",
          "System.Security.Cryptography.Primitives": "4.3.0",
          "System.Security.Cryptography.X509Certificates": "4.3.0",
          "System.Text.Encoding": "4.3.0",
          "System.Threading": "4.3.0",
          "System.Threading.Tasks": "4.3.0",
          "runtime.native.System": "4.3.0",
          "runtime.native.System.Net.Http": "4.3.0",
          "runtime.native.System.Security.Cryptography.OpenSsl": "4.3.2"
        }
      },
      "System.Net.Primitives": {
        "type": "Transitive",
        "resolved": "4.3.0",
        "contentHash": "qOu+hDwFwoZPbzPvwut2qATe3ygjeQBDQj91xlsaqGFQUI5i4ZnZb8yyQuLGpDGivEPIt8EJkd1BVzVoP31FXA==",
        "dependencies": {
          "Microsoft.NETCore.Platforms": "1.1.0",
          "Microsoft.NETCore.Targets": "1.1.0",
          "System.Runtime": "4.3.0",
          "System.Runtime.Handles": "4.3.0"
        }
      },
      "System.Net.Sockets": {
        "type": "Transitive",
        "resolved": "4.3.0",
        "contentHash": "m6icV6TqQOAdgt5N/9I5KNpjom/5NFtkmGseEH+AK/hny8XrytLH3+b5M8zL/Ycg3fhIocFpUMyl/wpFnVRvdw==",
        "dependencies": {
          "Microsoft.NETCore.Platforms": "1.1.0",
          "Microsoft.NETCore.Targets": "1.1.0",
          "System.IO": "4.3.0",
          "System.Net.Primitives": "4.3.0",
          "System.Runtime": "4.3.0",
          "System.Threading.Tasks": "4.3.0"
        }
      },
      "System.ObjectModel": {
        "type": "Transitive",
        "resolved": "4.3.0",
        "contentHash": "bdX+80eKv9bN6K4N+d77OankKHGn6CH711a6fcOpMQu2Fckp/Ft4L/kW9WznHpyR0NRAvJutzOMHNNlBGvxQzQ==",
        "dependencies": {
          "System.Collections": "4.3.0",
          "System.Diagnostics.Debug": "4.3.0",
          "System.Resources.ResourceManager": "4.3.0",
          "System.Runtime": "4.3.0",
          "System.Threading": "4.3.0"
        }
      },
      "System.Private.Uri": {
        "type": "Transitive",
        "resolved": "4.3.2",
        "contentHash": "o1+7RJnu3Ik3PazR7Z7tJhjPdE000Eq2KGLLWhqJJKXj04wrS8lwb1OFtDF9jzXXADhUuZNJZlPc98uwwqmpFA==",
        "dependencies": {
          "Microsoft.NETCore.Platforms": "1.1.1",
          "Microsoft.NETCore.Targets": "1.1.3"
        }
      },
      "System.Reflection": {
        "type": "Transitive",
        "resolved": "4.3.0",
        "contentHash": "KMiAFoW7MfJGa9nDFNcfu+FpEdiHpWgTcS2HdMpDvt9saK3y/G4GwprPyzqjFH9NTaGPQeWNHU+iDlDILj96aQ==",
        "dependencies": {
          "Microsoft.NETCore.Platforms": "1.1.0",
          "Microsoft.NETCore.Targets": "1.1.0",
          "System.IO": "4.3.0",
          "System.Reflection.Primitives": "4.3.0",
          "System.Runtime": "4.3.0"
        }
      },
      "System.Reflection.Emit": {
        "type": "Transitive",
        "resolved": "4.3.0",
        "contentHash": "228FG0jLcIwTVJyz8CLFKueVqQK36ANazUManGaJHkO0icjiIypKW7YLWLIWahyIkdh5M7mV2dJepllLyA1SKg==",
        "dependencies": {
          "System.IO": "4.3.0",
          "System.Reflection": "4.3.0",
          "System.Reflection.Emit.ILGeneration": "4.3.0",
          "System.Reflection.Primitives": "4.3.0",
          "System.Runtime": "4.3.0"
        }
      },
      "System.Reflection.Emit.ILGeneration": {
        "type": "Transitive",
        "resolved": "4.3.0",
        "contentHash": "59tBslAk9733NXLrUJrwNZEzbMAcu8k344OYo+wfSVygcgZ9lgBdGIzH/nrg3LYhXceynyvTc8t5/GD4Ri0/ng==",
        "dependencies": {
          "System.Reflection": "4.3.0",
          "System.Reflection.Primitives": "4.3.0",
          "System.Runtime": "4.3.0"
        }
      },
      "System.Reflection.Emit.Lightweight": {
        "type": "Transitive",
        "resolved": "4.3.0",
        "contentHash": "oadVHGSMsTmZsAF864QYN1t1QzZjIcuKU3l2S9cZOwDdDueNTrqq1yRj7koFfIGEnKpt6NjpL3rOzRhs4ryOgA==",
        "dependencies": {
          "System.Reflection": "4.3.0",
          "System.Reflection.Emit.ILGeneration": "4.3.0",
          "System.Reflection.Primitives": "4.3.0",
          "System.Runtime": "4.3.0"
        }
      },
      "System.Reflection.Extensions": {
        "type": "Transitive",
        "resolved": "4.3.0",
        "contentHash": "rJkrJD3kBI5B712aRu4DpSIiHRtr6QlfZSQsb0hYHrDCZORXCFjQfoipo2LaMUHoT9i1B7j7MnfaEKWDFmFQNQ==",
        "dependencies": {
          "Microsoft.NETCore.Platforms": "1.1.0",
          "Microsoft.NETCore.Targets": "1.1.0",
          "System.Reflection": "4.3.0",
          "System.Runtime": "4.3.0"
        }
      },
      "System.Reflection.Metadata": {
        "type": "Transitive",
        "resolved": "1.6.0",
        "contentHash": "COC1aiAJjCoA5GBF+QKL2uLqEBew4JsCkQmoHKbN3TlOZKa2fKLz5CpiRQKDz0RsAOEGsVKqOD5bomsXq/4STQ=="
      },
      "System.Reflection.Primitives": {
        "type": "Transitive",
        "resolved": "4.3.0",
        "contentHash": "5RXItQz5As4xN2/YUDxdpsEkMhvw3e6aNveFXUn4Hl/udNTCNhnKp8lT9fnc3MhvGKh1baak5CovpuQUXHAlIA==",
        "dependencies": {
          "Microsoft.NETCore.Platforms": "1.1.0",
          "Microsoft.NETCore.Targets": "1.1.0",
          "System.Runtime": "4.3.0"
        }
      },
      "System.Reflection.TypeExtensions": {
        "type": "Transitive",
        "resolved": "4.3.0",
        "contentHash": "7u6ulLcZbyxB5Gq0nMkQttcdBTx57ibzw+4IOXEfR+sXYQoHvjW5LTLyNr8O22UIMrqYbchJQJnos4eooYzYJA==",
        "dependencies": {
          "System.Reflection": "4.3.0",
          "System.Runtime": "4.3.0"
        }
      },
      "System.Resources.ResourceManager": {
        "type": "Transitive",
        "resolved": "4.3.0",
        "contentHash": "/zrcPkkWdZmI4F92gL/TPumP98AVDu/Wxr3CSJGQQ+XN6wbRZcyfSKVoPo17ilb3iOr0cCRqJInGwNMolqhS8A==",
        "dependencies": {
          "Microsoft.NETCore.Platforms": "1.1.0",
          "Microsoft.NETCore.Targets": "1.1.0",
          "System.Globalization": "4.3.0",
          "System.Reflection": "4.3.0",
          "System.Runtime": "4.3.0"
        }
      },
      "System.Runtime": {
        "type": "Transitive",
        "resolved": "4.3.1",
        "contentHash": "abhfv1dTK6NXOmu4bgHIONxHyEqFjW8HwXPmpY9gmll+ix9UNo4XDcmzJn6oLooftxNssVHdJC1pGT9jkSynQg==",
        "dependencies": {
          "Microsoft.NETCore.Platforms": "1.1.1",
          "Microsoft.NETCore.Targets": "1.1.3"
        }
      },
      "System.Runtime.Extensions": {
        "type": "Transitive",
        "resolved": "4.3.0",
        "contentHash": "guW0uK0fn5fcJJ1tJVXYd7/1h5F+pea1r7FLSOz/f8vPEqbR2ZAknuRDvTQ8PzAilDveOxNjSfr0CHfIQfFk8g==",
        "dependencies": {
          "Microsoft.NETCore.Platforms": "1.1.0",
          "Microsoft.NETCore.Targets": "1.1.0",
          "System.Runtime": "4.3.0"
        }
      },
      "System.Runtime.Handles": {
        "type": "Transitive",
        "resolved": "4.3.0",
        "contentHash": "OKiSUN7DmTWeYb3l51A7EYaeNMnvxwE249YtZz7yooT4gOZhmTjIn48KgSsw2k2lYdLgTKNJw/ZIfSElwDRVgg==",
        "dependencies": {
          "Microsoft.NETCore.Platforms": "1.1.0",
          "Microsoft.NETCore.Targets": "1.1.0",
          "System.Runtime": "4.3.0"
        }
      },
      "System.Runtime.InteropServices": {
        "type": "Transitive",
        "resolved": "4.3.0",
        "contentHash": "uv1ynXqiMK8mp1GM3jDqPCFN66eJ5w5XNomaK2XD+TuCroNTLFGeZ+WCmBMcBDyTFKou3P6cR6J/QsaqDp7fGQ==",
        "dependencies": {
          "Microsoft.NETCore.Platforms": "1.1.0",
          "Microsoft.NETCore.Targets": "1.1.0",
          "System.Reflection": "4.3.0",
          "System.Reflection.Primitives": "4.3.0",
          "System.Runtime": "4.3.0",
          "System.Runtime.Handles": "4.3.0"
        }
      },
      "System.Runtime.InteropServices.RuntimeInformation": {
        "type": "Transitive",
        "resolved": "4.3.0",
        "contentHash": "cbz4YJMqRDR7oLeMRbdYv7mYzc++17lNhScCX0goO2XpGWdvAt60CGN+FHdePUEHCe/Jy9jUlvNAiNdM+7jsOw==",
        "dependencies": {
          "System.Reflection": "4.3.0",
          "System.Reflection.Extensions": "4.3.0",
          "System.Resources.ResourceManager": "4.3.0",
          "System.Runtime": "4.3.0",
          "System.Runtime.InteropServices": "4.3.0",
          "System.Threading": "4.3.0",
          "runtime.native.System": "4.3.0"
        }
      },
      "System.Runtime.Numerics": {
        "type": "Transitive",
        "resolved": "4.3.0",
        "contentHash": "yMH+MfdzHjy17l2KESnPiF2dwq7T+xLnSJar7slyimAkUh/gTrS9/UQOtv7xarskJ2/XDSNvfLGOBQPjL7PaHQ==",
        "dependencies": {
          "System.Globalization": "4.3.0",
          "System.Resources.ResourceManager": "4.3.0",
          "System.Runtime": "4.3.0",
          "System.Runtime.Extensions": "4.3.0"
        }
      },
      "System.Security.Cryptography.Algorithms": {
        "type": "Transitive",
        "resolved": "4.3.0",
        "contentHash": "W1kd2Y8mYSCgc3ULTAZ0hOP2dSdG5YauTb1089T0/kRcN2MpSAW1izOFROrJgxSlMn3ArsgHXagigyi+ibhevg==",
        "dependencies": {
          "Microsoft.NETCore.Platforms": "1.1.0",
          "System.Collections": "4.3.0",
          "System.IO": "4.3.0",
          "System.Resources.ResourceManager": "4.3.0",
          "System.Runtime": "4.3.0",
          "System.Runtime.Extensions": "4.3.0",
          "System.Runtime.Handles": "4.3.0",
          "System.Runtime.InteropServices": "4.3.0",
          "System.Runtime.Numerics": "4.3.0",
          "System.Security.Cryptography.Encoding": "4.3.0",
          "System.Security.Cryptography.Primitives": "4.3.0",
          "System.Text.Encoding": "4.3.0",
          "runtime.native.System.Security.Cryptography.Apple": "4.3.0",
          "runtime.native.System.Security.Cryptography.OpenSsl": "4.3.0"
        }
      },
      "System.Security.Cryptography.Cng": {
        "type": "Transitive",
        "resolved": "4.3.0",
        "contentHash": "03idZOqFlsKRL4W+LuCpJ6dBYDUWReug6lZjBa3uJWnk5sPCUXckocevTaUA8iT/MFSrY/2HXkOt753xQ/cf8g==",
        "dependencies": {
          "Microsoft.NETCore.Platforms": "1.1.0",
          "System.IO": "4.3.0",
          "System.Resources.ResourceManager": "4.3.0",
          "System.Runtime": "4.3.0",
          "System.Runtime.Extensions": "4.3.0",
          "System.Runtime.Handles": "4.3.0",
          "System.Runtime.InteropServices": "4.3.0",
          "System.Security.Cryptography.Algorithms": "4.3.0",
          "System.Security.Cryptography.Encoding": "4.3.0",
          "System.Security.Cryptography.Primitives": "4.3.0",
          "System.Text.Encoding": "4.3.0"
        }
      },
      "System.Security.Cryptography.Csp": {
        "type": "Transitive",
        "resolved": "4.3.0",
        "contentHash": "X4s/FCkEUnRGnwR3aSfVIkldBmtURMhmexALNTwpjklzxWU7yjMk7GHLKOZTNkgnWnE0q7+BCf9N2LVRWxewaA==",
        "dependencies": {
          "Microsoft.NETCore.Platforms": "1.1.0",
          "System.IO": "4.3.0",
          "System.Reflection": "4.3.0",
          "System.Resources.ResourceManager": "4.3.0",
          "System.Runtime": "4.3.0",
          "System.Runtime.Extensions": "4.3.0",
          "System.Runtime.Handles": "4.3.0",
          "System.Runtime.InteropServices": "4.3.0",
          "System.Security.Cryptography.Algorithms": "4.3.0",
          "System.Security.Cryptography.Encoding": "4.3.0",
          "System.Security.Cryptography.Primitives": "4.3.0",
          "System.Text.Encoding": "4.3.0",
          "System.Threading": "4.3.0"
        }
      },
      "System.Security.Cryptography.Encoding": {
        "type": "Transitive",
        "resolved": "4.3.0",
        "contentHash": "1DEWjZZly9ae9C79vFwqaO5kaOlI5q+3/55ohmq/7dpDyDfc8lYe7YVxJUZ5MF/NtbkRjwFRo14yM4OEo9EmDw==",
        "dependencies": {
          "Microsoft.NETCore.Platforms": "1.1.0",
          "System.Collections": "4.3.0",
          "System.Collections.Concurrent": "4.3.0",
          "System.Linq": "4.3.0",
          "System.Resources.ResourceManager": "4.3.0",
          "System.Runtime": "4.3.0",
          "System.Runtime.Extensions": "4.3.0",
          "System.Runtime.Handles": "4.3.0",
          "System.Runtime.InteropServices": "4.3.0",
          "System.Security.Cryptography.Primitives": "4.3.0",
          "System.Text.Encoding": "4.3.0",
          "runtime.native.System.Security.Cryptography.OpenSsl": "4.3.0"
        }
      },
      "System.Security.Cryptography.OpenSsl": {
        "type": "Transitive",
        "resolved": "4.3.0",
        "contentHash": "h4CEgOgv5PKVF/HwaHzJRiVboL2THYCou97zpmhjghx5frc7fIvlkY1jL+lnIQyChrJDMNEXS6r7byGif8Cy4w==",
        "dependencies": {
          "System.Collections": "4.3.0",
          "System.IO": "4.3.0",
          "System.Resources.ResourceManager": "4.3.0",
          "System.Runtime": "4.3.0",
          "System.Runtime.Extensions": "4.3.0",
          "System.Runtime.Handles": "4.3.0",
          "System.Runtime.InteropServices": "4.3.0",
          "System.Runtime.Numerics": "4.3.0",
          "System.Security.Cryptography.Algorithms": "4.3.0",
          "System.Security.Cryptography.Encoding": "4.3.0",
          "System.Security.Cryptography.Primitives": "4.3.0",
          "System.Text.Encoding": "4.3.0",
          "runtime.native.System.Security.Cryptography.OpenSsl": "4.3.0"
        }
      },
      "System.Security.Cryptography.Pkcs": {
        "type": "Transitive",
        "resolved": "8.0.1",
        "contentHash": "CoCRHFym33aUSf/NtWSVSZa99dkd0Hm7OCZUxORBjRB16LNhIEOf8THPqzIYlvKM0nNDAPTRBa1FxEECrgaxxA=="
      },
      "System.Security.Cryptography.Primitives": {
        "type": "Transitive",
        "resolved": "4.3.0",
        "contentHash": "7bDIyVFNL/xKeFHjhobUAQqSpJq9YTOpbEs6mR233Et01STBMXNAc/V+BM6dwYGc95gVh/Zf+iVXWzj3mE8DWg==",
        "dependencies": {
          "System.Diagnostics.Debug": "4.3.0",
          "System.Globalization": "4.3.0",
          "System.IO": "4.3.0",
          "System.Resources.ResourceManager": "4.3.0",
          "System.Runtime": "4.3.0",
          "System.Threading": "4.3.0",
          "System.Threading.Tasks": "4.3.0"
        }
      },
      "System.Security.Cryptography.ProtectedData": {
        "type": "Transitive",
        "resolved": "8.0.0",
        "contentHash": "+TUFINV2q2ifyXauQXRwy4CiBhqvDEDZeVJU7qfxya4aRYOKzVBpN+4acx25VcPB9ywUN6C0n8drWl110PhZEg=="
      },
      "System.Security.Cryptography.X509Certificates": {
        "type": "Transitive",
        "resolved": "4.3.0",
        "contentHash": "t2Tmu6Y2NtJ2um0RtcuhP7ZdNNxXEgUm2JeoA/0NvlMjAhKCnM1NX07TDl3244mVp3QU6LPEhT3HTtH1uF7IYw==",
        "dependencies": {
          "Microsoft.NETCore.Platforms": "1.1.0",
          "System.Collections": "4.3.0",
          "System.Diagnostics.Debug": "4.3.0",
          "System.Globalization": "4.3.0",
          "System.Globalization.Calendars": "4.3.0",
          "System.IO": "4.3.0",
          "System.IO.FileSystem": "4.3.0",
          "System.IO.FileSystem.Primitives": "4.3.0",
          "System.Resources.ResourceManager": "4.3.0",
          "System.Runtime": "4.3.0",
          "System.Runtime.Extensions": "4.3.0",
          "System.Runtime.Handles": "4.3.0",
          "System.Runtime.InteropServices": "4.3.0",
          "System.Runtime.Numerics": "4.3.0",
          "System.Security.Cryptography.Algorithms": "4.3.0",
          "System.Security.Cryptography.Cng": "4.3.0",
          "System.Security.Cryptography.Csp": "4.3.0",
          "System.Security.Cryptography.Encoding": "4.3.0",
          "System.Security.Cryptography.OpenSsl": "4.3.0",
          "System.Security.Cryptography.Primitives": "4.3.0",
          "System.Text.Encoding": "4.3.0",
          "System.Threading": "4.3.0",
          "runtime.native.System": "4.3.0",
          "runtime.native.System.Net.Http": "4.3.0",
          "runtime.native.System.Security.Cryptography.OpenSsl": "4.3.0"
        }
      },
      "System.Text.Encoding": {
        "type": "Transitive",
        "resolved": "4.3.0",
        "contentHash": "BiIg+KWaSDOITze6jGQynxg64naAPtqGHBwDrLaCtixsa5bKiR8dpPOHA7ge3C0JJQizJE+sfkz1wV+BAKAYZw==",
        "dependencies": {
          "Microsoft.NETCore.Platforms": "1.1.0",
          "Microsoft.NETCore.Targets": "1.1.0",
          "System.Runtime": "4.3.0"
        }
      },
      "System.Text.Encoding.Extensions": {
        "type": "Transitive",
        "resolved": "4.3.0",
        "contentHash": "YVMK0Bt/A43RmwizJoZ22ei2nmrhobgeiYwFzC4YAN+nue8RF6djXDMog0UCn+brerQoYVyaS+ghy9P/MUVcmw==",
        "dependencies": {
          "Microsoft.NETCore.Platforms": "1.1.0",
          "Microsoft.NETCore.Targets": "1.1.0",
          "System.Runtime": "4.3.0",
          "System.Text.Encoding": "4.3.0"
        }
      },
      "System.Text.Encodings.Web": {
        "type": "Transitive",
        "resolved": "4.5.0",
        "contentHash": "Xg4G4Indi4dqP1iuAiMSwpiWS54ZghzR644OtsRCm/m/lBMG8dUBhLVN7hLm8NNrNTR+iGbshCPTwrvxZPlm4g=="
      },
      "System.Text.RegularExpressions": {
        "type": "Transitive",
        "resolved": "4.3.1",
        "contentHash": "N0kNRrWe4+nXOWlpLT4LAY5brb8caNFlUuIRpraCVMDLYutKkol1aV079rQjLuSxKMJT2SpBQsYX9xbcTMmzwg==",
        "dependencies": {
          "System.Runtime": "4.3.1"
        }
      },
      "System.Threading": {
        "type": "Transitive",
        "resolved": "4.3.0",
        "contentHash": "VkUS0kOBcUf3Wwm0TSbrevDDZ6BlM+b/HRiapRFWjM5O0NS0LviG0glKmFK+hhPDd1XFeSdU1GmlLhb2CoVpIw==",
        "dependencies": {
          "System.Runtime": "4.3.0",
          "System.Threading.Tasks": "4.3.0"
        }
      },
      "System.Threading.Tasks": {
        "type": "Transitive",
        "resolved": "4.3.0",
        "contentHash": "LbSxKEdOUhVe8BezB/9uOGGppt+nZf6e1VFyw6v3DN6lqitm0OSn2uXMOdtP0M3W4iMcqcivm2J6UgqiwwnXiA==",
        "dependencies": {
          "Microsoft.NETCore.Platforms": "1.1.0",
          "Microsoft.NETCore.Targets": "1.1.0",
          "System.Runtime": "4.3.0"
        }
      },
      "System.Threading.Tasks.Extensions": {
        "type": "Transitive",
        "resolved": "4.5.1",
        "contentHash": "WSKUTtLhPR8gllzIWO2x6l4lmAIfbyMAiTlyXAis4QBDonXK4b4S6F8zGARX4/P8wH3DH+sLdhamCiHn+fTU1A=="
      },
      "System.Threading.Timer": {
        "type": "Transitive",
        "resolved": "4.3.0",
        "contentHash": "Z6YfyYTCg7lOZjJzBjONJTFKGN9/NIYKSxhU5GRd+DTwHSZyvWp1xuI5aR+dLg+ayyC5Xv57KiY4oJ0tMO89fQ==",
        "dependencies": {
          "Microsoft.NETCore.Platforms": "1.1.0",
          "Microsoft.NETCore.Targets": "1.1.0",
          "System.Runtime": "4.3.0"
        }
      },
      "System.Xml.ReaderWriter": {
        "type": "Transitive",
        "resolved": "4.3.0",
        "contentHash": "GrprA+Z0RUXaR4N7/eW71j1rgMnEnEVlgii49GZyAjTH7uliMnrOU3HNFBr6fEDBCJCIdlVNq9hHbaDR621XBA==",
        "dependencies": {
          "System.Collections": "4.3.0",
          "System.Diagnostics.Debug": "4.3.0",
          "System.Globalization": "4.3.0",
          "System.IO": "4.3.0",
          "System.IO.FileSystem": "4.3.0",
          "System.IO.FileSystem.Primitives": "4.3.0",
          "System.Resources.ResourceManager": "4.3.0",
          "System.Runtime": "4.3.0",
          "System.Runtime.Extensions": "4.3.0",
          "System.Runtime.InteropServices": "4.3.0",
          "System.Text.Encoding": "4.3.0",
          "System.Text.Encoding.Extensions": "4.3.0",
          "System.Text.RegularExpressions": "4.3.0",
          "System.Threading.Tasks": "4.3.0",
          "System.Threading.Tasks.Extensions": "4.3.0"
        }
      },
      "System.Xml.XDocument": {
        "type": "Transitive",
        "resolved": "4.3.0",
        "contentHash": "5zJ0XDxAIg8iy+t4aMnQAu0MqVbqyvfoUVl1yDV61xdo3Vth45oA2FoY4pPkxYAH5f8ixpmTqXeEIya95x0aCQ==",
        "dependencies": {
          "System.Collections": "4.3.0",
          "System.Diagnostics.Debug": "4.3.0",
          "System.Diagnostics.Tools": "4.3.0",
          "System.Globalization": "4.3.0",
          "System.IO": "4.3.0",
          "System.Reflection": "4.3.0",
          "System.Resources.ResourceManager": "4.3.0",
          "System.Runtime": "4.3.0",
          "System.Runtime.Extensions": "4.3.0",
          "System.Text.Encoding": "4.3.0",
          "System.Threading": "4.3.0",
          "System.Xml.ReaderWriter": "4.3.0"
        }
      },
      "xunit.abstractions": {
        "type": "Transitive",
        "resolved": "2.0.3",
        "contentHash": "pot1I4YOxlWjIb5jmwvvQNbTrZ3lJQ+jUGkGjWE3hEFM0l5gOnBWS+H3qsex68s5cO52g+44vpGzhAt+42vwKg=="
      },
      "xunit.analyzers": {
        "type": "Transitive",
        "resolved": "1.16.0",
        "contentHash": "hptYM7vGr46GUIgZt21YHO4rfuBAQS2eINbFo16CV/Dqq+24Tp+P5gDCACu1AbFfW4Sp/WRfDPSK8fmUUb8s0Q=="
      },
      "xunit.assert": {
        "type": "Transitive",
        "resolved": "2.9.2",
        "contentHash": "QkNBAQG4pa66cholm28AxijBjrmki98/vsEh4Sx5iplzotvPgpiotcxqJQMRC8d7RV7nIT8ozh97957hDnZwsQ=="
      },
      "xunit.core": {
        "type": "Transitive",
        "resolved": "2.9.2",
        "contentHash": "O6RrNSdmZ0xgEn5kT927PNwog5vxTtKrWMihhhrT0Sg9jQ7iBDciYOwzBgP2krBEk5/GBXI18R1lKvmnxGcb4w==",
        "dependencies": {
          "xunit.extensibility.core": "[2.9.2]",
          "xunit.extensibility.execution": "[2.9.2]"
        }
      },
      "xunit.extensibility.core": {
        "type": "Transitive",
        "resolved": "2.9.2",
        "contentHash": "Ol+KlBJz1x8BrdnhN2DeOuLrr1I/cTwtHCggL9BvYqFuVd/TUSzxNT5O0NxCIXth30bsKxgMfdqLTcORtM52yQ==",
        "dependencies": {
          "xunit.abstractions": "2.0.3"
        }
      },
      "xunit.extensibility.execution": {
        "type": "Transitive",
        "resolved": "2.9.2",
        "contentHash": "rKMpq4GsIUIJibXuZoZ8lYp5EpROlnYaRpwu9Zr0sRZXE7JqJfEEbCsUriZqB+ByXCLFBJyjkTRULMdC+U566g==",
        "dependencies": {
          "xunit.extensibility.core": "[2.9.2]"
        }
      },
      "application": {
        "type": "Project",
        "dependencies": {
          "AutoMapper": "[15.0.1, )",
          "Domain": "[1.0.0, )",
          "mediatr": "[13.0.0, )"
        }
      },
      "domain": {
        "type": "Project"
      },
      "infrastructure": {
        "type": "Project",
        "dependencies": {
          "Domain": "[1.0.0, )",
          "Microsoft.EntityFrameworkCore": "[9.0.7, )",
          "Microsoft.EntityFrameworkCore.Relational": "[9.0.7, )",
          "Microsoft.Extensions.Caching.Abstractions": "[9.0.8, )",
          "Oracle.EntityFrameworkCore": "[9.23.90, )"
        }
      },
      "presentation": {
        "type": "Project",
        "dependencies": {
          "Application": "[1.0.0, )",
          "Domain": "[1.0.0, )",
          "DotNetEnv": "[3.1.1, )",
          "EFCore.CheckConstraints": "[9.1.0, )",
          "Infrastructure": "[1.0.0, )",
          "Microsoft.AspNetCore.OpenApi": "[9.0.7, )",
          "Microsoft.Extensions.Caching.StackExchangeRedis": "[9.0.7, )",
          "Oracle.EntityFrameworkCore": "[9.23.90, )",
          "Scalar.AspNetCore": "[2.6.4, )",
          "Scrutor": "[6.1.0, )"
        }
      }
    }
  }
}<|MERGE_RESOLUTION|>--- conflicted
+++ resolved
@@ -83,46 +83,6 @@
         "resolved": "2.8.2",
         "contentHash": "vm1tbfXhFmjFMUmS4M0J0ASXz3/U5XvXBa6DOQUL3fEz4Vt6YPhv+ESCarx6M6D+9kJkJYZKCNvJMas1+nVfmQ=="
       },
-<<<<<<< HEAD
-      "Castle.Core": {
-        "type": "Transitive",
-        "resolved": "5.1.1",
-        "contentHash": "rpYtIczkzGpf+EkZgDr9CClTdemhsrwA/W5hMoPjLkRFnXzH44zDLoovXeKtmxb1ykXK9aJVODSpiJml8CTw2g==",
-        "dependencies": {
-          "System.Diagnostics.EventLog": "6.0.0"
-        }
-      },
-      "DotNetEnv": {
-        "type": "Transitive",
-        "resolved": "3.1.1",
-        "contentHash": "o4SqUVCq0pqHF/HYsZk6k22XGIVmvsDVo+Dy7l0ubq9uQ45JkXswrMRJmYvhGLXWFYF0M5OupMonytB+0zvpGQ==",
-        "dependencies": {
-          "Microsoft.Extensions.Configuration": "1.1.2",
-          "Microsoft.Extensions.Configuration.Abstractions": "1.1.2",
-          "NETStandard.Library": "1.6.1",
-          "Sprache": "2.3.1",
-          "System.Net.Http": "4.3.4",
-          "System.Text.RegularExpressions": "4.3.1"
-        }
-      },
-      "EFCore.CheckConstraints": {
-        "type": "Transitive",
-        "resolved": "9.1.0",
-        "contentHash": "GN4bNWfP1JFbRuwXPxykA1UXexfMbqCE7tX1Eu78vN2JXM5G0JY2HcmDCXHS47zb4iRX6zyKJdSdznsLp3p+Bw==",
-        "dependencies": {
-          "Microsoft.EntityFrameworkCore": "[9.0.0, 10.0.0)",
-          "Microsoft.EntityFrameworkCore.Relational": "[9.0.0, 10.0.0)",
-          "Microsoft.Extensions.DependencyInjection.Abstractions": "9.0.2"
-=======
-      "AutoMapper": {
-        "type": "Transitive",
-        "resolved": "15.0.1",
-        "contentHash": "kNo7iIAi4p4XxoEbfif2WUQtc6RTx+UteiRYPqCOKj+4q4+YaWono06qTxoHBy+0N1HdganA//k5p/VmWw2AMA==",
-        "dependencies": {
-          "Microsoft.Extensions.Logging": "8.0.0",
-          "Microsoft.Extensions.Options": "8.0.0",
-          "Microsoft.IdentityModel.JsonWebTokens": "8.0.1"
->>>>>>> 3a781056
         }
       },
       "MediatR": {
